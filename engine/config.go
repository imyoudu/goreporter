// Copyright 2017 The GoReporter Authors.
//
// Licensed under the Apache License, Version 2.0 (the "License");
// you may not use this file except in compliance with the License.
// You may obtain a copy of the License at
//    http://www.apache.org/licenses/LICENSE-2.0
//
// Unless required by applicable law or agreed to in writing, software
// distributed under the License is distributed on an "AS IS" BASIS,
// WITHOUT WARRANTIES OR CONDITIONS OF ANY KIND, either express or implied.
// See the License for the specific language governing permissions and
// limitations under the License.

package engine

// UnitTest is a struct that contains AvgCover, PackagesTestDetail and
// PackagesRaceDetail. The type of AvgCover MUST string that represents
// the code coverage of the entire project. The type of PackagesTestDetail
// MUST map[string]PackageTest(contains pass-status,code-coverage and time).
// and it has all packages' detail infomation. PackagesRaceDetail contains
// all packages' race cases.
//
// And the UnitTest contains all packages' result.
type UnitTest struct {
	AvgCover           string                 `json:"average_cover"`
	PackagesTestDetail map[string]PackageTest `json:"packages_test_detail"`
	PackagesRaceDetail map[string][]string    `json:"packages_race_detail"`
}

// PackageTest is a struct that contains IsPass, Coverage and Time. The
// type of Time MUST float64.
type PackageTest struct {
	IsPass   bool    `json:"is_pass"`
	Coverage string  `json:"coverage"`
	Time     float64 `json:"time"`
}

// Cycloi is a struct that contains Average and Result. The Average is
// one package's cyclo coverage. And Result is the detail cyclo of the package's
// all function.
type Cycloi struct {
	Average string
	Result  []string
}

// Test is a struct that contains Path, Result, Time and Cover. The type of
// Time and Cover MUST float64. And it is just for one package's display.
type Test struct {
	Path   string
	Result int
	Time   float64
	Cover  float64
}

// File is a struct that contains Color, CycloVal and CycloInfo. And it is just
// for one file's display. The CycloInfo contains all cyclo detail information.
type File struct {
	Color     string
	CycloVal  string
	CycloInfo string
}

// Copycode is a struct that contains Files and Path. The type of Path MUST []string
// that contains more than one file path. The Copycode represents some copyed code
// information.
type Copycode struct {
	Files string
	Path  []string
}

// Race is a struct that contains Pkg, Len, Leng and Info. The type of Info MUST
// []string that represents more than one race case. Len is the number of cases.
type Race struct {
	Pkg  string
	Len  string
	Leng string
	Info []string
}

// Simple is a struct that contains Path and Info. The type of Path and Info MUST string.
// The Simple represents one can be simpled code case.
type Simple struct {
	Path string
	Info string
}

// Interfacer is a struct that contains Path and Info. The type of Path and Info MUST string.
// The Interfacer warns about the usage of types that are more specific than necessary.
type Interfacer struct {
	Path string
	Info string
}

// Spell is a struct that contains Path and Info. The type of Path and Info MUST string.
// The Spell represents one word is misspelled.
type Spell struct {
	Path string
	Info string
}

// Scan is a struct that contains Path and Info. The type of Path and Info MUST string.
// The Scan represents one defect case.
type Scan struct {
	Path string
	Info string
}

// Deadcode is a struct that contains Path and Info. The type of Path and Info MUST string.
// The Deadcode represents one dead code.
type Deadcode struct {
	Path string
	Info string
}

// Cyclo is a struct that contains Pkg, Size and Info. The type of Info MUST []CycloInfo that represents
// detail information of all function.
type Cyclo struct {
	Pkg  string
	Size int
	Info []CycloInfo
}

// CycloInfo is a struct that contains Comp and Info. The type of Comp MUST int that represents
// the cyclo of one function.The CycloInfo represents one cyclo function information.
type CycloInfo struct {
	Comp int
	Info string
}

// Depth is a struct that contains Pkg, Size and Info. Info is an alias to CycloInfo
type Depth struct {
	Pkg  string
	Size int
	Info []DepthInfo
}

<<<<<<< HEAD
// Reporter is the top struct of GoReporter.
type Reporter struct {
	Project   string            `json:"project"`
	Score     int               `json:"score"`
	Grade     int               `json:"grade"`
	Metrics   map[string]Metric `json:"metrics"`
	Issues    int               `json:"issues"`
	TimeStamp string            `json:"time_stamp"`

	config InitConfig        `json:"-"`
	syncRW *sync.RWMutex     `json:"-"`
	waitGW *WaitGroupWrapper `json:"-"`
}
=======
type DepthInfo CycloInfo
>>>>>>> be6bd4b7
<|MERGE_RESOLUTION|>--- conflicted
+++ resolved
@@ -134,20 +134,4 @@
 	Info []DepthInfo
 }
 
-<<<<<<< HEAD
-// Reporter is the top struct of GoReporter.
-type Reporter struct {
-	Project   string            `json:"project"`
-	Score     int               `json:"score"`
-	Grade     int               `json:"grade"`
-	Metrics   map[string]Metric `json:"metrics"`
-	Issues    int               `json:"issues"`
-	TimeStamp string            `json:"time_stamp"`
-
-	config InitConfig        `json:"-"`
-	syncRW *sync.RWMutex     `json:"-"`
-	waitGW *WaitGroupWrapper `json:"-"`
-}
-=======
-type DepthInfo CycloInfo
->>>>>>> be6bd4b7
+type DepthInfo CycloInfo