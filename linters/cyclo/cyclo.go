--- conflicted
+++ resolved
@@ -74,11 +74,7 @@
 	if over > 0 {
 		return result, packageAvg
 	}
-<<<<<<< HEAD
-
-=======
 	
->>>>>>> 0af53560
 	for _, stat := range stats {
 		result = append(result, stat.String())
 	}
